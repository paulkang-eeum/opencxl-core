--- conflicted
+++ resolved
@@ -543,116 +543,4 @@
 #         asyncio.create_task(accel_t2.stop()),
 #     ]
 #     await asyncio.gather(*stop_tasks)
-<<<<<<< HEAD
-#     await asyncio.gather(*start_tasks)
-
-
-# NOTE: Temporarily commented out due to changes in PCI Bus Driver
-# @pytest.mark.asyncio
-# async def test_cxl_host_type3_complex_host_ete():
-#     # pylint: disable=protected-access
-#     host_port = BASE_TEST_PORT + pytest.PORT.TEST_5 + 155
-#     util_port = BASE_TEST_PORT + pytest.PORT.TEST_5 + 156
-#     switch_port = BASE_TEST_PORT + pytest.PORT.TEST_5 + 157
-
-#     port_configs = [
-#         PortConfig(PORT_TYPE.USP),
-#         PortConfig(PORT_TYPE.DSP),
-#     ]
-#     sw_conn_manager = SwitchConnectionManager(port_configs, port=switch_port)
-#     physical_port_manager = PhysicalPortManager(
-#         switch_connection_manager=sw_conn_manager, port_configs=port_configs
-#     )
-
-#     switch_configs = [VirtualSwitchConfig(upstream_port_index=0, vppb_counts=1, initial_bounds=[1])]
-#     virtual_switch_manager = VirtualSwitchManager(
-#         switch_configs=switch_configs, physical_port_manager=physical_port_manager
-#     )
-
-#     sld = SingleLogicalDevice(
-#         port_index=1,
-#         memory_size=0x1000000,
-#         memory_file=f"mem{switch_port}.bin",
-#         port=switch_port,
-#     )
-
-#     host_manager = CxlHostManager(host_port=host_port, util_port=util_port)
-#     host_mem_size = 0x8000  # Needs to be big enough to test cache eviction
-
-#     host_name = "foo"
-#     root_port_switch_type = ROOT_PORT_SWITCH_TYPE.PASS_THROUGH
-#     memory_controller = RootComplexMemoryControllerConfig(host_mem_size, "foo.bin")
-#     root_ports = [RootPortClientConfig(0, "localhost", switch_port)]
-#     memory_ranges = [MemoryRange(MEMORY_RANGE_TYPE.DRAM, 0x0, host_mem_size)]
-
-#     config = CxlComplexHostConfig(
-#         host_name,
-#         0,
-#         root_port_switch_type,
-#         memory_controller,
-#         memory_ranges,
-#         root_ports,
-#     )
-
-#     host_manager = CxlHostManager(host_port=host_port, util_port=util_port)
-#     # host = CxlHost(port_index=0, switch_port=switch_port, host_port=host_port)
-#     host = CxlComplexHost(config)
-
-#     start_tasks = [
-#         asyncio.create_task(host.run()),
-#         asyncio.create_task(host_manager.run()),
-#         asyncio.create_task(sw_conn_manager.run()),
-#         asyncio.create_task(physical_port_manager.run()),
-#         asyncio.create_task(virtual_switch_manager.run()),
-#         asyncio.create_task(sld.run()),
-#     ]
-
-#     wait_tasks = [
-#         asyncio.create_task(sw_conn_manager.wait_for_ready()),
-#         asyncio.create_task(physical_port_manager.wait_for_ready()),
-#         asyncio.create_task(virtual_switch_manager.wait_for_ready()),
-#         asyncio.create_task(host_manager.wait_for_ready()),
-#         asyncio.create_task(host.wait_for_ready()),
-#         asyncio.create_task(sld.wait_for_ready()),
-#     ]
-#     await asyncio.gather(*wait_tasks)
-
-#     async def test_configs():
-#         bar = 0x80100000
-#         name = "bi_decoder"
-#         await host._pci_bus_driver.find_register_offset_by_name(bar, name)
-#         test_reg_capability_options = CxlBIDecoderCapabilityRegisterOptions(
-#             hdm_d_compatible=1, explicit_bi_decoder_commit_required=0
-#         )
-#         test_reg_options = CxlBIDecoderCapabilityStructureOptions(
-#             device_type=CXL_COMPONENT_TYPE.D2, capability_options=test_reg_capability_options
-#         )
-#         test_reg = CxlBIDecoderCapabilityRegister(options=test_reg_options)
-#         val = test_reg.read_bytes(0x0, 0x3)
-#         old_bi_decoder_val = await host._pci_bus_driver.read_register_by_name(bar, name, 4)
-#         print(f"Got old value: 0x{old_bi_decoder_val:08x}")
-#         print(f"Writing value: 0x{val:08x}")
-#         await host._pci_bus_driver.write_bi_decoder_capability(bar, test_reg)
-
-#         # Check if value matches
-#         new_bi_decoder_val = await host._pci_bus_driver.read_register_by_name(bar, name, 4)
-#         print(f"Got new value: 0x{new_bi_decoder_val:08x}")
-#         # assert new_bi_decoder_val == test_reg.read_bytes(0x0, 0x3)
-
-#     test_tasks = [
-#         asyncio.create_task(test_configs()),
-#     ]
-#     await asyncio.gather(*test_tasks)
-
-#     stop_tasks = [
-#         asyncio.create_task(sw_conn_manager.stop()),
-#         asyncio.create_task(physical_port_manager.stop()),
-#         asyncio.create_task(virtual_switch_manager.stop()),
-#         asyncio.create_task(host_manager.stop()),
-#         asyncio.create_task(host.stop()),
-#         asyncio.create_task(sld.stop()),
-#     ]
-#     await asyncio.gather(*stop_tasks)
-=======
->>>>>>> 5ed72406
 #     await asyncio.gather(*start_tasks)